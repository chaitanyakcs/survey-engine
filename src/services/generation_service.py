import asyncio
import json
import logging
import os
import re
import time
import uuid
from typing import Any, Dict, List, Optional

import replicate
from sqlalchemy.orm import Session

from src.config import settings
from src.services.logging_utils import log_service_configuration
from src.services.llm_audit_service import LLMAuditService
from src.services.progress_tracker import get_progress_tracker
from src.services.prompt_service import PromptService
from src.utils.error_messages import UserFriendlyError, get_api_configuration_error
from src.utils.json_generation_utils import (
    create_json_system_prompt,
    get_json_optimized_hyperparameters,
    get_survey_generation_schema,
    parse_llm_json_response,
)
from src.utils.llm_audit_decorator import LLMAuditContext, audit_llm_call
from src.utils.survey_utils import get_questions_count

logger = logging.getLogger(__name__)


class SurveyGenerationError(UserFriendlyError):
    """Exception raised when survey generation fails"""
    def __init__(self, message: str, error_code: str = None, details: Dict[str, Any] = None):
        self.error_code = error_code
        self.details = details or {}
        super().__init__(
            message=message,
            technical_details=f"Error Code: {error_code}" if error_code else None,
            action_required=details.get("suggestion") if details else None
        )


class GenerationService:
    def __init__(
        self,
        db_session: Optional[Session] = None,
        workflow_id: Optional[str] = None,
        connection_manager=None,
    ) -> None:
        log_service_configuration(
            logger,
            "GenerationService",
            event="init",
            details={
                "has_db_session": bool(db_session),
                "workflow_id": workflow_id,
                "has_connection_manager": bool(connection_manager),
                "configured_model": settings.generation_model,
                "replicate_token_configured": bool(settings.replicate_api_token),
            },
        )

        self.db_session = db_session
        self.workflow_id = workflow_id
        self.connection_manager = connection_manager

        # Initialize WebSocket client for progress updates
        if connection_manager and workflow_id:
            from src.services.websocket_client import WebSocketNotificationService

            self.ws_client = WebSocketNotificationService(connection_manager)
        else:
            self.ws_client = None

        # Get model from database settings if available, otherwise fallback to config
        self.model = self._get_generation_model()
        self.prompt_service = PromptService(db_session=db_session)

        logger.info(
            "GenerationService ready",
            extra={
                "model": self.model,
                "workflow_id": workflow_id,
                "has_ws_client": bool(self.ws_client),
            },
        )
        logger.debug(
            "Replicate token configured",
            extra={"configured": bool(settings.replicate_api_token)},
        )

        # Check if we have the required API token
        if not settings.replicate_api_token:
            logger.warning(
                "⚠️ [GenerationService] No Replicate API token configured. Survey generation will fail."
            )
            logger.warning(
                f"⚠️ [GenerationService] Model '{self.model}' requires Replicate API token"
            )

        # Initialize Replicate client with proper authentication
        self.replicate_client = replicate.Client(
            api_token=settings.replicate_api_token
        )

        log_service_configuration(
            logger,
            "GenerationService",
            event="ready",
            details={"model": self.model, "has_ws_client": bool(self.ws_client)},
        )

    def _get_generation_model(self) -> str:
        """Get generation model from database settings or fallback to config"""
        try:
            log_service_configuration(
                logger,
                "GenerationService",
                event="model_selection",
                details={
                    "has_db_session": bool(self.db_session),
                    "default_model": settings.generation_model,
                },
            )

            if self.db_session:
                from src.services.settings_service import SettingsService
                settings_service = SettingsService(self.db_session)
                evaluation_settings = settings_service.get_evaluation_settings()

                if evaluation_settings and 'generation_model' in evaluation_settings:
                    model = evaluation_settings['generation_model']
                    logger.debug(
                        "GenerationService model loaded from evaluation settings",
                        extra={"model": model},
                    )
                    return model
                else:
                    logger.debug(
                        "GenerationService falling back to configured model",
                        extra={"reason": "missing_db_setting"},
                    )
                    return settings.generation_model
            else:
                logger.debug(
                    "GenerationService using configured model",
                    extra={"reason": "no_db_session"},
                )
                return settings.generation_model
        except Exception as e:
            logger.warning(f"⚠️ [GenerationService] Failed to get model from database settings: {e}, using config default")
            return settings.generation_model

    async def generate_survey_with_custom_prompt(
        self,
        context: Dict[str, Any],
        golden_examples: List[Dict[str, Any]],
        methodology_blocks: List[Dict[str, Any]],
        custom_rules: Dict[str, Any] = None,
        system_prompt: str = None
    ) -> Dict[str, Any]:
        """
        Generate survey using a custom system prompt (e.g., from human review edits)
        """
        try:
            logger.info(
                "Starting survey generation with custom prompt",
                extra={
                    "workflow_id": context.get("workflow_id"),
                    "golden_examples": len(golden_examples) if golden_examples else 0,
                    "methodology_blocks": len(methodology_blocks) if methodology_blocks else 0,
                    "custom_rule_sets": len(custom_rules.get("rules", [])) if custom_rules else 0,
                    "custom_prompt": bool(system_prompt),
                },
            )

            logger.debug(
                "GenerationService input details",
                extra={
                    "context_keys": list(context.keys()) if context else [],
                    "system_prompt_length": len(system_prompt) if system_prompt else 0,
                },
            )

            if not settings.replicate_api_token:
                logger.error("❌ [GenerationService] No Replicate API token configured!")
                logger.error(f"❌ [GenerationService] Model '{self.model}' requires Replicate API token")
                error_info = get_api_configuration_error()
                raise UserFriendlyError(
                    message=error_info["message"],
                    technical_details="REPLICATE_API_TOKEN environment variable is not set",
                    action_required="Configure AI service provider (Replicate or OpenAI)",
                )

            if system_prompt:
                logger.debug(
                    "Using custom system prompt from human review",
                    extra={"prompt_length": len(system_prompt)},
                )
                prompt = system_prompt
            else:
                logger.debug("Building default prompt for custom generation")
                prompt = await self.prompt_service.build_golden_enhanced_prompt(
                    context=context,
                    golden_examples=golden_examples,
                    methodology_blocks=methodology_blocks,
                    custom_rules=custom_rules,
                )

            logger.debug(
                "Generating survey",
                extra={"model": self.model, "custom_prompt": bool(system_prompt)},
            )
            logger.debug(
                "Prompt statistics",
                extra={"prompt_length": len(prompt)},
            )

            interaction_id = f"survey_generation_{uuid.uuid4().hex[:8]}"
            audit_service = LLMAuditService(self.db_session)

            logger.debug(
                "GenerationService context keys",
                extra={"context_keys": list(context.keys()) if context else []},
            )

            async with LLMAuditContext(
                audit_service=audit_service,
                interaction_id=interaction_id,
                model_name=self.model,
                model_provider="replicate",
                purpose="survey_generation",
                input_prompt=prompt,
                context_type="generation",
                parent_workflow_id=context.get('workflow_id'),
                parent_survey_id=context.get('audit_survey_id'),
                parent_rfq_id=context.get('rfq_id'),
                hyperparameters=get_json_optimized_hyperparameters("survey_generation"),
                metadata={
                    'golden_examples_count': len(golden_examples) if golden_examples else 0,
                    'methodology_blocks_count': len(methodology_blocks) if methodology_blocks else 0,
                    'custom_rules_count': len(custom_rules.get('rules', [])) if custom_rules else 0,
                    'context_keys': list(context.keys()) if context else [],
                    'custom_prompt_used': bool(system_prompt),
                },
                tags=["survey", "generation", "replicate", "custom_prompt"],
            ) as audit_context:
                try:
                    generation_result = await self._generate_survey_with_streaming(
                        prompt, system_prompt
                    )

<<<<<<< HEAD
                    response_time_ms = generation_result["generation_metadata"][
                        "response_time_ms"
                    ]
                    survey_data = generation_result["survey"]
                    output_text = json.dumps(survey_data, indent=2)
                    raw_response = generation_result["generation_metadata"].get(
                        "raw_response", ""
                    )

                    if raw_response:
                        audit_context.set_raw_response(raw_response)

=======
                    # Extract metadata for audit context
                    response_time_ms = generation_result["generation_metadata"]["response_time_ms"]
                    raw_response = generation_result["generation_metadata"].get("raw_response", "")

                    # Set raw response FIRST, before attempting to parse JSON
                    # This ensures raw response is captured even if JSON parsing fails
                    if raw_response:
                        audit_context.set_raw_response(raw_response)
                        logger.info(f"🔍 [GenerationService] Raw response stored in audit context (length: {len(raw_response)})")
                    
                    # Now attempt to extract survey data
                    survey_data = generation_result["survey"]
                    output_text = json.dumps(survey_data, indent=2)
                    
>>>>>>> bc29e442
                    audit_context.set_output(
                        output_content=output_text,
                        input_tokens=len(prompt.split()) if prompt else 0,
                        output_tokens=len(output_text.split()) if output_text else 0,
                    )

                    logger.info(
                        "Survey generation completed",
                        extra={
                            "duration_ms": response_time_ms,
                            "custom_prompt": bool(system_prompt),
                        },
                    )
                    logger.debug(
                        "Generation output statistics",
                        extra={"output_length": len(output_text)},
                    )

                    return {
                        "survey": survey_data,
                        "generation_metadata": {
                            "model": self.model,
                            "response_time_ms": response_time_ms,
                            "custom_prompt_used": bool(system_prompt),
                            "prompt_length": len(prompt),
                            "streaming_enabled": generation_result["generation_metadata"].get(
                                "streaming_enabled", False
                            ),
                        },
                    }

                except Exception as api_error:
                    logger.error(f"❌ [GenerationService] API call failed: {str(api_error)}")
                    audit_context.set_output(
                        output_content="",
                    )
                    raise UserFriendlyError(
                        message="Survey generation failed due to AI service error",
                        technical_details=str(api_error),
                        action_required="Please try again or contact support if the issue persists",
                    )

        except UserFriendlyError:
            raise
        except Exception as e:
            logger.error(f"❌ [GenerationService] Unexpected error in survey generation: {str(e)}")
            raise UserFriendlyError(
                message="Survey generation failed due to an unexpected error",
                technical_details=str(e),
                action_required="Please try again or contact support if the issue persists",
            )
    async def generate_survey(
        self,
        context: Dict[str, Any],
        golden_examples: List[Dict[str, Any]],
        methodology_blocks: List[Dict[str, Any]],
        custom_rules: Dict[str, Any] = None
    ) -> Dict[str, Any]:
        """
        Generate survey using GPT with rules-based prompts and golden examples
        """
        try:
            logger.info(
                "Starting survey generation",
                extra={
                    "workflow_id": context.get("workflow_id"),
                    "golden_examples": len(golden_examples) if golden_examples else 0,
                    "methodology_blocks": len(methodology_blocks) if methodology_blocks else 0,
                    "custom_rule_sets": len(custom_rules.get("rules", [])) if custom_rules else 0,
                },
            )

            logger.debug(
                "GenerationService input details",
                extra={
                    "context_keys": list(context.keys()) if context else [],
                },
            )

            if not settings.replicate_api_token:
                logger.error("❌ [GenerationService] No Replicate API token configured!")
                logger.error(f"❌ [GenerationService] Model '{self.model}' requires Replicate API token")
                error_info = get_api_configuration_error()
                raise UserFriendlyError(
                    message=error_info["message"],
                    technical_details="REPLICATE_API_TOKEN environment variable is not set",
                    action_required="Configure AI service provider (Replicate or OpenAI)",
                )

            logger.debug("Building prompt for survey generation")
            prompt = await self.prompt_service.build_golden_enhanced_prompt(
                context=context,
                golden_examples=golden_examples,
                methodology_blocks=methodology_blocks,
                custom_rules=custom_rules,
            )

            logger.info("Generating survey", extra={"model": self.model})
            logger.debug(
                "Prompt statistics",
                extra={"prompt_length": len(prompt)},
            )
            logger.debug(
                "Replicate client available",
                extra={"client_available": bool(self.replicate_client)},
            )

            interaction_id = f"survey_generation_{uuid.uuid4().hex[:8]}"
            audit_service = LLMAuditService(self.db_session)

            logger.debug(
                "GenerationService context keys",
                extra={"context_keys": list(context.keys()) if context else []},
            )

            async with LLMAuditContext(
                audit_service=audit_service,
                interaction_id=interaction_id,
                model_name=self.model,
                model_provider="replicate",
                purpose="survey_generation",
                input_prompt=prompt,
                context_type="generation",
                parent_workflow_id=context.get('workflow_id'),
                parent_survey_id=context.get('audit_survey_id'),
                parent_rfq_id=context.get('rfq_id'),
                hyperparameters=get_json_optimized_hyperparameters("survey_generation"),
                metadata={
                    'golden_examples_count': len(golden_examples) if golden_examples else 0,
                    'methodology_blocks_count': len(methodology_blocks) if methodology_blocks else 0,
                    'custom_rules_count': len(custom_rules.get('rules', [])) if custom_rules else 0,
                    'context_keys': list(context.keys()) if context else [],
                },
                tags=["survey", "generation", "replicate"],
            ) as audit_context:
                try:
                    generation_result = await self._generate_survey_with_streaming(prompt)

<<<<<<< HEAD
                    response_time_ms = generation_result["generation_metadata"][
                        "response_time_ms"
                    ]
                    survey_data = generation_result["survey"]
                    output_content = json.dumps(survey_data, indent=2)
                    raw_response = generation_result["generation_metadata"].get(
                        "raw_response", ""
                    )

=======
                    # Extract metadata for audit context
                    response_time_ms = generation_result["generation_metadata"]["response_time_ms"]
                    raw_response = generation_result["generation_metadata"].get("raw_response", "")

                    # Set raw response FIRST, before attempting to parse JSON
                    # This ensures raw response is captured even if JSON parsing fails
>>>>>>> bc29e442
                    if raw_response:
                        audit_context.set_raw_response(raw_response)
                        logger.info(f"🔍 [GenerationService] Raw response stored in audit context (length: {len(raw_response)})")

                    # Now attempt to extract survey data
                    survey_data = generation_result["survey"]
                    output_content = json.dumps(survey_data, indent=2)

                    audit_context.set_output(
                        output_content=output_content,
                        input_tokens=len(prompt.split()),
                        output_tokens=len(output_content.split()),
                        cost_usd=None,
                    )

                    logger.info(
                        "Streaming generation completed",
                        extra={"duration_ms": response_time_ms},
                    )
                    logger.debug(
                        "Generation metadata",
                        extra=generation_result["generation_metadata"],
                    )

                except Exception as api_error:
                    logger.error(f"❌ [GenerationService] API call failed: {str(api_error)}")
                    logger.error(f"❌ [GenerationService] API error type: {type(api_error)}")

                    if "authentication" in str(api_error).lower() or "unauthorized" in str(api_error).lower():
                        error_info = get_api_configuration_error()
                        raise UserFriendlyError(
                            message=error_info["message"],
                            technical_details=str(api_error),
                            action_required="Configure AI service provider (Replicate or OpenAI)",
                        )
                    else:
                        raise Exception(f"API call failed: {str(api_error)}")

                return {
                    "survey": survey_data
                }

        except UserFriendlyError as e:
            logger.error(f"❌ [GenerationService] UserFriendlyError: {e.message}")
            raise
        except Exception as e:
            logger.error(f"❌ [GenerationService] Survey generation failed: {str(e)}", exc_info=True)
            if "api" in str(e).lower() and "token" in str(e).lower():
                logger.error("❌ [GenerationService] API token related error detected")
                error_info = get_api_configuration_error()
                raise UserFriendlyError(
                    message=error_info["message"],
                    technical_details=str(e),
                    action_required="Configure AI service provider (Replicate or OpenAI)",
                )
            else:
                logger.error(f"❌ [GenerationService] Generic error: {str(e)}")
                raise Exception(f"Survey generation failed: {str(e)}")
    def _smart_normalize_whitespace(self, json_text: str) -> str:
        """
        Smart JSON whitespace normalization that preserves string content
        while fixing structural whitespace issues.
        """
        def fix_structural_whitespace(text):
            result = []
            in_string = False
            escape_next = False

            for i, char in enumerate(text):
                if escape_next:
                    result.append(char)
                    escape_next = False
                    continue

                if char == '\\' and in_string:
                    result.append(char)
                    escape_next = True
                    continue

                if char == '"':
                    in_string = not in_string
                    result.append(char)
                    continue

                if in_string:
                    # Inside strings: preserve all characters including whitespace
                    result.append(char)
                else:
                    # Outside strings: normalize whitespace and add proper spacing
                    if char.isspace():
                        # Only add space if needed for structural separation
                        if result and not result[-1].isspace():
                            # Check if we need a space based on context
                            prev_char = result[-1] if result else ''
                            next_char = text[i + 1] if i + 1 < len(text) else ''

                            # Add space around structural elements but not inside values
                            if (prev_char in ',:' or next_char in ',:{}[]') and prev_char not in '{}[]':
                                result.append(' ')
                    else:
                        result.append(char)

            return ''.join(result)

        # Apply the structural whitespace fix
        normalized = fix_structural_whitespace(json_text)

        # Final cleanup: ensure proper spacing around structural elements
        import re
        # Add space after colons and commas if not already present
        normalized = re.sub(r'(:)([^\s])', r'\1 \2', normalized)
        normalized = re.sub(r'(,)([^\s\]}])', r'\1 \2', normalized)

        # Remove extra spaces around brackets and braces
        normalized = re.sub(r'\s*([{}[\]])\s*', r'\1', normalized)

        return normalized

    def _sanitize_raw_output(self, response_text: str) -> str:
        """
        Smart JSON sanitization that preserves string content while fixing structure.
        Fixed to handle malformed JSON without adding extra closing braces.
        """
        import re

        logger.debug("🧹 [GenerationService] Starting Smart JSON sanitization...")
        logger.debug(f"🔍 [GenerationService] Input length: {len(response_text)}")

        # Performance optimization: Skip processing if response is too large
        if len(response_text) > 50000:
            logger.warning(f"⚠️ [GenerationService] Response too large ({len(response_text)} chars), using minimal processing")
            # Minimal processing for very large responses to prevent hanging
            sanitized = response_text.replace('\n', ' ').replace('\r', ' ')
            sanitized = re.sub(r'\s+', ' ', sanitized)
            # Find JSON boundaries quickly
            start = sanitized.find('{')
            end = sanitized.rfind('}')
            if start >= 0 and end > start:
                sanitized = sanitized[start:end + 1]
        else:
            # Normal processing for reasonable-sized responses
            # Remove markdown code blocks
            sanitized = re.sub(r'^.*?```(?:json)?\s*', '', response_text, flags=re.DOTALL)
            sanitized = re.sub(r'```.*$', '', sanitized, flags=re.DOTALL)

            # Remove any leading text before the first {
            sanitized = re.sub(r'^[^{]*', '', sanitized)

            # Fix trailing text - find last } and trim properly (don't add extra braces!)
            last_brace_pos = sanitized.rfind('}')
            if last_brace_pos >= 0:
                sanitized = sanitized[:last_brace_pos + 1]

        # AGGRESSIVE control character and newline removal for malformed LLM JSON
        # First pass: Remove ALL control characters including embedded newlines
        sanitized = re.sub(r'[\x00-\x1f\x7f-\x9f]', '', sanitized)

        # Second pass: Remove problematic newlines that break JSON structure
        # Replace sequences like: {\n\n \n " with: {"
        sanitized = re.sub(r'\{\s*\n\s*\n\s*\n?\s*"', '{"', sanitized)
        sanitized = re.sub(r'"\s*\n\s*\n?\s*:', '":', sanitized)
        sanitized = re.sub(r':\s*\n\s*\n?\s*"', ':"', sanitized)
        sanitized = re.sub(r'",\s*\n\s*\n?\s*"', '","', sanitized)

        # Third pass: Normalize any remaining structural whitespace
        sanitized = re.sub(r'\s*\n\s*', ' ', sanitized)  # Replace newlines with single spaces
        sanitized = re.sub(r'\s{2,}', ' ', sanitized)    # Collapse multiple spaces

        # Smart whitespace normalization that preserves string content
        # Performance optimization: Use simpler normalization for large responses
        if len(sanitized) > 15000:
            logger.warning(f"⚠️ [GenerationService] Large response ({len(sanitized)} chars), using fast normalization")
            # Fast normalization for large responses to prevent hanging
            sanitized = re.sub(r'\s+', ' ', sanitized)  # Collapse all whitespace to single spaces
            sanitized = re.sub(r'\s*([{}[\]:,])\s*', r'\1', sanitized)  # Remove spaces around JSON syntax
            sanitized = re.sub(r'([{}[\],])\s*(["}])', r'\1\2', sanitized)  # Remove spaces between JSON elements
        else:
            # Use detailed smart normalization for smaller responses
            sanitized = self._smart_normalize_whitespace(sanitized)

        # Fix missing commas between objects/arrays (critical for corrupted format)
        sanitized = re.sub(r'}\s*{', '}, {', sanitized)
        sanitized = re.sub(r']\s*\[', '], [', sanitized)
        sanitized = re.sub(r'}\s*\[', '}, [', sanitized)
        sanitized = re.sub(r']\s*{', '], {', sanitized)

        # Fix quote escaping issues in corrupted format
        # The corrupted format has quotes separated by newlines that need to be properly escaped
        # This is a more targeted fix for the specific corruption pattern we're seeing
        sanitized = re.sub(r'"([^"]*)"([^":,}\]]*)"([^":,}\]]*)"', r'"\1\2\3"', sanitized)
        
        # Remove trailing commas
        sanitized = re.sub(r',\s*}', '}', sanitized)
        sanitized = re.sub(r',\s*]', ']', sanitized)

        logger.debug(f"🧹 [GenerationService] Smart sanitization complete. Length: {len(response_text)} -> {len(sanitized)}")
        logger.debug(f"🔍 [GenerationService] Sanitized text: {sanitized[:200]}...")

        return sanitized

    def _gentle_sanitize_json(self, raw_text: str) -> str:
        """
        Gentle JSON sanitization that fixes control characters and obvious issues without corrupting valid JSON.
        """
        import re

        logger.debug("🧹 [GenerationService] Starting gentle JSON sanitization...")

        # CRITICAL FIX: Remove invalid control characters first
        # Remove all control characters except \n, \t, \r which are handled later
        control_chars_pattern = r'[\x00-\x08\x0B\x0C\x0E-\x1F\x7F]'
        sanitized = re.sub(control_chars_pattern, '', raw_text)
        logger.debug(f"🧹 [GenerationService] Removed control characters. Length: {len(raw_text)} -> {len(sanitized)}")

        # Only remove markdown code blocks if present
        sanitized = re.sub(r'^.*?```(?:json)?\s*', '', sanitized, flags=re.DOTALL)
        sanitized = re.sub(r'```.*$', '', sanitized, flags=re.DOTALL)

        # Remove any leading text before the first {
        sanitized = re.sub(r'^[^{]*', '', sanitized)

        # Find last } and trim properly
        last_brace_pos = sanitized.rfind('}')
        if last_brace_pos >= 0:
            sanitized = sanitized[:last_brace_pos + 1]

        # Fix control characters and newlines within JSON strings
        # Replace problematic newlines, tabs, carriage returns within quoted strings
        def clean_string_content(match):
            content = match.group(1)
            # Replace control characters with spaces
            content = re.sub(r'[\t\r\n]+', ' ', content)
            # Collapse multiple spaces
            content = re.sub(r'\s+', ' ', content)
            # Fix spacing issues: remove spaces before punctuation
            content = re.sub(r'\s+([,\.;:!?])', r'\1', content)
            return f'"{content.strip()}"'

        # Apply to quoted strings
        sanitized = re.sub(r'"([^"]*)"', clean_string_content, sanitized)

        # Only fix obvious JSON issues:
        # 1. Remove trailing commas
        sanitized = re.sub(r',\s*}', '}', sanitized)
        sanitized = re.sub(r',\s*]', ']', sanitized)

        logger.debug(f"🧹 [GenerationService] Gentle sanitization complete. Length: {len(raw_text)} -> {len(sanitized)}")
        return sanitized

    def _extract_survey_json(self, raw_text: str) -> Dict[str, Any]:
        """
        Extract survey JSON from raw LLM output using centralized JSON utilities.
        """
        logger.debug(f"🔍 [GenerationService] Starting JSON extraction from raw text (length: {len(raw_text)})")
        
        # Use the centralized JSON parsing utility
        result = parse_llm_json_response(raw_text, service_name="GenerationService")
        
        if result is not None:
            logger.debug(f"✅ [GenerationService] JSON parsing succeeded! Keys: {list(result.keys())}")
            self._validate_and_fix_survey_structure(result)
            return result
        else:
            logger.error("❌ [GenerationService] All JSON extraction strategies failed")
            logger.error(f"❌ [GenerationService] Raw response length: {len(raw_text)}")
            logger.error(f"❌ [GenerationService] Raw response preview (first 1000 chars): {raw_text[:1000]}")
            logger.error(f"❌ [GenerationService] Raw response ending (last 500 chars): {raw_text[-500:]}")

            # Check for specific problematic patterns
            if '\x00' in raw_text:
                logger.error("❌ [GenerationService] Response contains NULL bytes")
            if any(ord(c) < 32 and c not in '\n\r\t' for c in raw_text[:1000]):
                logger.error("❌ [GenerationService] Response contains unexpected control characters")
                # Show hex representation of problematic characters
                problem_chars = [f"0x{ord(c):02x}" for c in raw_text[:100] if ord(c) < 32 and c not in '\n\r\t']
                logger.error(f"❌ [GenerationService] Control characters found: {problem_chars}")

            # Hard fail for LLM generation failures - no minimal survey fallback
            raise SurveyGenerationError(
                "LLM generation failed - unable to parse response as valid survey JSON. "
                "Please try again with a different model or check your input parameters.",
                error_code="GEN_001",
                details={
                    "raw_response_length": len(raw_text),
                    "response_preview": raw_text[:500],
                    "suggestion": "Try selecting a different model or retry the generation"
                }
            )

    def _extract_direct_json(self, sanitized_text: str) -> Optional[Dict[str, Any]]:
        """
        Direct JSON parsing for pre-sanitized text.
        This should work for most cases since the text is already cleaned.
        """
        logger.debug(f"🔍 [GenerationService] Direct JSON: Attempting to parse {len(sanitized_text)} characters")
        logger.debug(f"🔍 [GenerationService] Direct JSON: First 200 chars: {sanitized_text[:200]}...")
        logger.debug(f"🔍 [GenerationService] Direct JSON: Last 200 chars: ...{sanitized_text[-200:]}")

        try:
            # First try direct parsing
            result = json.loads(sanitized_text)
            logger.debug(f"✅ [GenerationService] Direct JSON parsing succeeded! Keys: {list(result.keys())}")

            # Count questions for verification
            if 'sections' in result:
                total_questions = sum(len(section.get('questions', [])) for section in result.get('sections', []))
                logger.debug(f"✅ [GenerationService] Direct JSON found {total_questions} total questions")
            elif 'questions' in result:
                total_questions = len(result.get('questions', []))
                logger.debug(f"✅ [GenerationService] Direct JSON found {total_questions} total questions (flat format)")

            return result

        except json.JSONDecodeError as e:
            logger.warning(f"⚠️ [GenerationService] Direct JSON parsing failed: {e}")
            logger.debug(f"🔍 [GenerationService] JSON error at position {e.pos}: {sanitized_text[max(0, e.pos-50):e.pos+50]}")

            # Try to fix common JSON issues
            try:
                # Fix line breaks within string values
                import re
                fixed_text = re.sub(r'"([^"]*)\n([^"]*)"', r'"\1 \2"', sanitized_text)
                fixed_text = re.sub(r'"([^"]*)\n([^"]*)"', r'"\1 \2"', fixed_text)  # Run twice for nested breaks

                # Remove any remaining newlines within quoted strings
                fixed_text = re.sub(r'"([^"]*)\n([^"]*)"', r'"\1 \2"', fixed_text)

                logger.debug(f"🔧 [GenerationService] Attempting to parse fixed JSON...")
                fixed_result = json.loads(fixed_text)
                logger.debug(f"✅ [GenerationService] Fixed JSON parsing succeeded!")
                return fixed_result

            except json.JSONDecodeError as e2:
                logger.warning(f"⚠️ [GenerationService] Fixed JSON parsing also failed: {e2}")
                logger.debug(f"🔍 [GenerationService] Fixed JSON error at position {e2.pos}: {fixed_text[max(0, e2.pos-50):e2.pos+50]}")
                return None

    def _log_question_extraction_metrics(self, response_text: str) -> None:
        """
        Log detailed metrics about question extraction potential
        """
        import re

        logger.debug("📊 [GenerationService] === QUESTION EXTRACTION METRICS ===")

        # Count different question-like patterns
        patterns = {
            "Complete JSON objects": r'\{[^{}]*\}',
            "ID+Text patterns": r'"id"[^}]*"text"[^}]*["}]',
            "Text+ID patterns": r'"text"[^}]*"id"[^}]*["}]',
            "Question text fields": r'"text"\s*:\s*"[^"]{10,200}"',
            "Question-like strings": r'"[^"]*\?[^"]*"',
            "Survey questions": r'"(what|how|why|when|where|which|would|do|are|is|can|could|should)[^"]*\?"',
        }

        for pattern_name, pattern in patterns.items():
            matches = list(re.finditer(pattern, response_text, re.IGNORECASE))
            logger.debug(f"📊 [GenerationService] - {pattern_name}: {len(matches)} found")

            # Show samples for debugging
            for i, match in enumerate(matches[:3]):  # Show first 3
                sample = match.group(0)[:100]
                logger.debug(f"📊 [GenerationService]   Sample {i+1}: {sample}...")

        # Count sections mentions
        sections_mentions = len(re.findall(r'"sections"', response_text))
        questions_mentions = len(re.findall(r'"questions"', response_text))
        logger.debug(f"📊 [GenerationService] - Sections mentions: {sections_mentions}")
        logger.debug(f"📊 [GenerationService] - Questions mentions: {questions_mentions}")

        logger.debug("📊 [GenerationService] ========================================")

    def _log_final_extraction_summary(self, survey_json: Dict[str, Any], original_text: str) -> None:
        """
        Log final summary of what was successfully extracted vs what was available
        """
        logger.debug("🎯 [GenerationService] === FINAL EXTRACTION SUMMARY ===")

        # Count what we successfully extracted
        sections = survey_json.get("sections", [])
        total_questions = sum(len(section.get("questions", [])) for section in sections)

        logger.debug(f"🎯 [GenerationService] Successfully extracted:")
        logger.debug(f"🎯 [GenerationService] - {len(sections)} sections")
        logger.debug(f"🎯 [GenerationService] - {total_questions} total questions")

        # Show section breakdown
        for section in sections:
            q_count = len(section.get("questions", []))
            logger.debug(f"🎯 [GenerationService] - Section '{section.get('title', 'Unknown')}': {q_count} questions")

        # Compare to original potential
        import re
        original_potential = len(re.findall(r'"text"\s*:\s*"[^"]{10,200}"', original_text))
        json_objects = len(re.findall(r'\{[^{}]*\}', original_text))

        logger.debug(f"🎯 [GenerationService] Original response contained:")
        logger.debug(f"🎯 [GenerationService] - ~{original_potential} potential question texts")
        logger.debug(f"🎯 [GenerationService] - ~{json_objects} JSON objects")

        if original_potential > 0:
            extraction_rate = (total_questions / original_potential) * 100
            logger.debug(f"🎯 [GenerationService] Extraction success rate: {extraction_rate:.1f}%")

            if extraction_rate < 50:
                logger.warning(f"⚠️ [GenerationService] Low extraction rate - many questions may have been dropped!")
            elif extraction_rate > 90:
                logger.debug(f"✅ [GenerationService] Excellent extraction rate!")
            else:
                logger.debug(f"✅ [GenerationService] Good extraction rate")

        logger.debug("🎯 [GenerationService] =======================================")

    # All the JSON extraction methods remain unchanged...
    def _extract_balanced_json_robust(self, response_text: str) -> Optional[Dict[str, Any]]:
        """
        Robust balanced JSON extraction with error tolerance
        """
        try:
            # First try to find the main JSON block
            start_idx = response_text.find('{')
            if start_idx == -1:
                return None

            brace_count = 0
            in_string = False
            escape_next = False
            quote_char = None

            for i in range(start_idx, len(response_text)):
                char = response_text[i]

                if escape_next:
                    escape_next = False
                    continue

                if in_string:
                    if char == '\\':
                        escape_next = True
                    elif char == quote_char:
                        in_string = False
                        quote_char = None
                else:
                    if char in ['"', "'"]:
                        in_string = True
                        quote_char = char
                    elif char == '{':
                        brace_count += 1
                    elif char == '}':
                        brace_count -= 1
                        if brace_count == 0:
                            json_text = response_text[start_idx:i + 1]
                            try:
                                return json.loads(json_text)
                            except json.JSONDecodeError:
                                # Continue looking for next complete JSON
                                continue

            return None
        except Exception as e:
            logger.warning(f"⚠️ Balanced extraction error: {e}")
            return None

    def _extract_cleaned_json(self, sanitized_text: str) -> Optional[Dict[str, Any]]:
        """
        Simplified cleaned JSON extraction for pre-sanitized text.
        Since the text is already sanitized, this is just a fallback with minimal additional cleaning.
        """
        try:
            # Since text is already sanitized, just try direct parsing first
            return json.loads(sanitized_text)
        except json.JSONDecodeError:
            # If direct parsing fails, try one more round of whitespace fixing
            try:
                import re
                # Apply additional whitespace fixes if needed
                cleaned = self._fix_malformed_json_whitespace(sanitized_text)
                return json.loads(cleaned)
            except Exception:
                return None

    def _fix_malformed_json_whitespace(self, json_text: str) -> str:
        """
        Fix malformed JSON with excessive whitespace and line breaks
        """
        import re
        
        # First, fix newlines within quoted strings - this is the main issue
        # Pattern: "text" : "content\nwith\nnewlines" -> "text": "content with newlines"
        def fix_newlines_in_strings(match):
            key = match.group(1).strip()
            content = match.group(2)
            # Replace all newlines and excessive whitespace within the string content
            cleaned_content = re.sub(r'\s+', ' ', content).strip()
            # Fix spacing issues: remove spaces before punctuation
            cleaned_content = re.sub(r'\s+([,\.;:!?])', r'\1', cleaned_content)
            return f'"{key}": "{cleaned_content}"'
        
        # This pattern matches: "key" : "content with newlines"
        json_text = re.sub(r'"([^"]+)"\s*:\s*"([^"]*)"', fix_newlines_in_strings, json_text)
        
        # Fix strings that are broken across lines with more complex patterns
        # Pattern: "text" : "broken\nacross\nlines" -> "text": "broken across lines"
        def fix_broken_strings(match):
            content = match.group(1).replace(chr(10), " ").replace(chr(13), " ").strip()
            return f'": "{content}"'
        
        json_text = re.sub(r'"\s*:\s*"\s*([^"]*?)\s*"', fix_broken_strings, json_text)
        
        # Fix strings that are broken with excessive whitespace
        # Pattern: "text" : "word1\n\n\nword2" -> "text": "word1 word2"
        def fix_whitespace_strings(match):
            content = re.sub(r'\s+', ' ', match.group(1)).strip()
            # Fix spacing issues: remove spaces before punctuation
            content = re.sub(r'\s+([,\.;:!?])', r'\1', content)
            return f'": "{content}"'
        
        json_text = re.sub(r'"\s*:\s*"([^"]*?)"', fix_whitespace_strings, json_text)
        
        # Remove excessive whitespace around colons and commas
        json_text = re.sub(r'\s*:\s*', ': ', json_text)
        json_text = re.sub(r'\s*,\s*', ', ', json_text)
        
        # Fix broken object/array structures
        # Remove line breaks between object properties
        json_text = re.sub(r'}\s*\n\s*{', '}, {', json_text)
        json_text = re.sub(r']\s*\n\s*\[', '], [', json_text)
        
        # Fix broken string concatenation
        # Pattern: "word1"\n"word2" -> "word1 word2"
        json_text = re.sub(r'"\s*\n\s*"', ' ', json_text)
        
        # Clean up any remaining excessive whitespace
        json_text = re.sub(r'\s+', ' ', json_text)
        
        # Fix common JSON syntax issues
        json_text = re.sub(r',\s*}', '}', json_text)  # Remove trailing commas
        json_text = re.sub(r',\s*]', ']', json_text)  # Remove trailing commas in arrays
        
        return json_text

    def _extract_with_progressive_repair(self, sanitized_text: str) -> Optional[Dict[str, Any]]:
        """
        Progressive repair approach for pre-sanitized text.
        Since basic sanitization is done, focus on JSON-specific repairs.
        """
        try:
            import re

            # Since text is already sanitized, start with the text as-is
            json_text = sanitized_text

            # Progressive repair steps (focused on JSON-specific issues)
            repairs = [
                # Fix malformed whitespace (most common issue)
                lambda t: self._fix_malformed_json_whitespace(t),
                # Fix missing commas between properties
                lambda t: re.sub(r'"\s*\n\s*"([^"]*"):', r'",\n        "\1:', t),
                # Fix missing commas between array elements
                lambda t: re.sub(r'("\s*)\n\s*(")', r'\1,\n        \2', t),
                # Fix missing commas after objects
                lambda t: re.sub(r'}\s*\n\s*{', '},\n        {', t),
                lambda t: re.sub(r'}\s*\n\s*"', '},\n        "', t),
                # Remove trailing commas
                lambda t: re.sub(r',(\s*[}\]])', r'\1', t),
                # Fix common quote issues
                lambda t: re.sub(r'([^"\\])"([^",:}\]\s])', r'\1\\"\2', t)
            ]

            for i, repair_func in enumerate(repairs):
                try:
                    json_text = repair_func(json_text)
                    result = json.loads(json_text)
                    logger.debug(f"✅ Progressive repair succeeded at step {i+1}")
                    return result
                except json.JSONDecodeError:
                    continue

            return None
        except Exception:
            return None

    def _force_rebuild_survey_json(self, sanitized_text: str) -> Optional[Dict[str, Any]]:
        """
        Force rebuild survey from extractable parts
        """
        try:
            import re

            logger.debug("🔧 [GenerationService] Force rebuilding survey from parts")

            # Extract basic fields
            title_match = re.search(r'"title"\s*:\s*"([^"]*)"', sanitized_text)
            desc_match = re.search(r'"description"\s*:\s*"([^"]*)"', sanitized_text)

            survey = {
                "title": title_match.group(1) if title_match else "Generated Survey",
                "description": desc_match.group(1) if desc_match else "AI-generated survey",
                "sections": []
            }

            # Check if content is markdown format (no JSON sections)
            # Since LLM returns markdown format, prioritize markdown extraction
            logger.debug("🔍 [GenerationService] LLM returns markdown format, extracting questions directly")
            try:
                questions = self._extract_questions_by_force(sanitized_text)
                if questions:
                    logger.debug(f"✅ [GenerationService] Successfully extracted {len(questions)} questions from markdown")
                    # Group questions intelligently instead of one big section
                    grouped_sections = self._group_questions_into_sections(questions)
                    survey["sections"] = grouped_sections
                else:
                    logger.warning("⚠️ [GenerationService] No questions extracted from markdown")
                    survey["sections"] = []
            except Exception as question_error:
                logger.warning(f"⚠️ [GenerationService] Error in markdown question extraction: {question_error}")
                # Try direct extraction as fallback
                try:
                    questions = self._extract_questions_from_text_force(sanitized_text)
                    if questions:
                        logger.debug(f"✅ [GenerationService] Recovered {len(questions)} questions with direct extraction")
                        grouped_sections = self._group_questions_into_sections(questions)
                        survey["sections"] = grouped_sections
                    else:
                        survey["sections"] = []
                except Exception as recovery_error:
                    logger.warning(f"⚠️ [GenerationService] Recovery also failed: {recovery_error}")
                    survey["sections"] = []

            # Add metadata
            survey["estimated_time"] = 5
            survey["confidence_score"] = 0.7
            survey["methodologies"] = ["survey"]
            survey["golden_examples"] = []
            survey["metadata"] = {"target_responses": 100, "methodology": ["survey"]}

            question_count = sum(len(section.get("questions", [])) for section in survey["sections"])
            logger.debug(f"🔧 Force rebuild extracted {question_count} questions")

            return survey if question_count > 0 else None

        except Exception as e:
            logger.error(f"❌ Force rebuild failed: {e}")
            return None

    def _extract_sections_by_force(self, text: str) -> List[Dict[str, Any]]:
        """
        Force extract sections using regex patterns
        """
        import re
        sections = []
        processed_sections = set()  # Track processed section IDs to prevent duplicates

        # Look for section-like patterns
        section_patterns = [
            r'"id"\s*:\s*(\d+)[^}]*"title"\s*:\s*"([^"]*)"[^}]*"questions"\s*:\s*\[(.*?)\]',
            r'\{\s*"id"\s*:\s*(\d+).*?"title"\s*:\s*"([^"]*)".*?"questions".*?\[(.*?)\]',
        ]

        for pattern in section_patterns:
            matches = re.finditer(pattern, text, re.DOTALL)
            for match in matches:
                try:
                    # Check if we have the expected number of groups
                    if len(match.groups()) < 3:
                        logger.warning(f"⚠️ [GenerationService] Pattern match has only {len(match.groups())} groups, expected 3")
                        continue
                        
                    section_id = int(match.group(1))
                    section_title = match.group(2)
                    questions_text = match.group(3)
                except (IndexError, ValueError) as e:
                    logger.warning(f"⚠️ [GenerationService] Pattern match failed: {e}")
                    continue

                # Skip if we've already processed this section
                if section_id in processed_sections:
                    logger.debug(f"🔍 [GenerationService] Skipping duplicate section {section_id}")
                    continue

                processed_sections.add(section_id)
                logger.debug(f"🔍 [GenerationService] Processing section {section_id}: {section_title}")

                questions = self._extract_questions_from_text_force(questions_text)
                if questions:
                    sections.append({
                        "id": section_id,
                        "title": section_title,
                        "description": f"Section {section_id}",
                        "questions": questions
                    })

        return sections

    def _extract_questions_by_force(self, text: str) -> List[Dict[str, Any]]:
        """
        Force extract questions using multiple patterns
        """
        return self._extract_questions_from_text_force(text)

    def _extract_questions_from_text_force(self, text: str) -> List[Dict[str, Any]]:
        """
        Ultra-robust question extraction with detailed drop tracking
        """
        import re
        import time

        logger.debug("🔍 [GenerationService] === QUESTION EXTRACTION TRACKING ===")
        logger.debug(f"🔍 [GenerationService] Input text length: {len(text)} characters")

        # Add timeout to prevent infinite loops
        start_time = time.time()
        max_processing_time = 30  # 30 seconds max

        # Multiple question patterns - improved to catch more formats
        patterns = [
            # Complete JSON objects with various field orders
            ("Complete ID+Text objects", r'\{\s*"id"\s*:\s*"([^"]*)"[^}]*"text"\s*:\s*"([^"]*)"[^}]*\}'),
            ("Complete Text+ID objects", r'\{\s*"text"\s*:\s*"([^"]*)"[^}]*"id"\s*:\s*"([^"]*)"[^}]*\}'),
            ("Complete Question+ID objects", r'\{\s*"question"\s*:\s*"([^"]*)"[^}]*"id"\s*:\s*"([^"]*)"[^}]*\}'),
            ("Complete ID+Question objects", r'\{\s*"id"\s*:\s*"([^"]*)"[^}]*"question"\s*:\s*"([^"]*)"[^}]*\}'),

            # Partial patterns with more flexible matching
            ("Partial ID+Text patterns", r'"id"\s*:\s*"([^"]*)"[^,}]*,?[^,}]*"text"\s*:\s*"([^"]*)"'),
            ("Partial Text+ID patterns", r'"text"\s*:\s*"([^"]*)"[^,}]*,?[^,}]*"id"\s*:\s*"([^"]*)"'),
            ("Partial Question+ID patterns", r'"question"\s*:\s*"([^"]*)"[^,}]*,?[^,}]*"id"\s*:\s*"([^"]*)"'),
            ("Partial ID+Question patterns", r'"id"\s*:\s*"([^"]*)"[^,}]*,?[^,}]*"question"\s*:\s*"([^"]*)"'),

            # More flexible patterns that catch malformed JSON
            ("Flexible ID+Text", r'"id"\s*:\s*"([^"]*)"[^}]*?"text"\s*:\s*"([^"]*)"'),
            ("Flexible Text+ID", r'"text"\s*:\s*"([^"]*)"[^}]*?"id"\s*:\s*"([^"]*)"'),
            ("Flexible Question+ID", r'"question"\s*:\s*"([^"]*)"[^}]*?"id"\s*:\s*"([^"]*)"'),
            ("Flexible ID+Question", r'"id"\s*:\s*"([^"]*)"[^}]*?"question"\s*:\s*"([^"]*)"'),

            # Patterns for questions without explicit IDs
            ("Text only patterns", r'"text"\s*:\s*"([^"]*)"'),
            ("Question only patterns", r'"question"\s*:\s*"([^"]*)"'),
            
            # Markdown format patterns (common LLM output format)
            ("Markdown numbered questions", r'(\d+)\)\s*([^?\n]+[?])'),
            ("Markdown numbered questions multiline", r'(\d+)\)\s*([^?\n]+(?:\n[^?\n]+)*[?])'),
            ("Markdown bullet questions", r'[-*]\s*([^?\n]+[?])'),
            ("Markdown simple questions", r'^([^?\n]+[?])\s*$', re.MULTILINE),
        ]

        all_matches = []
        questions = []
        dropped_questions = []

        for i, pattern_item in enumerate(patterns):
            # Handle patterns that might have regex flags as third element
            if len(pattern_item) == 3:
                pattern_name, pattern, flags = pattern_item
            else:
                pattern_name, pattern = pattern_item
                flags = 0
            # Check timeout
            if time.time() - start_time > max_processing_time:
                logger.warning(f"⚠️ [GenerationService] Timeout reached after {max_processing_time}s, stopping question extraction")
                break

            try:
                matches = list(re.finditer(pattern, text, re.DOTALL | flags))
                logger.debug(f"🔍 [GenerationService] Pattern '{pattern_name}': {len(matches)} matches found")

                for match in matches:
                    # Check timeout in inner loop too
                    if time.time() - start_time > max_processing_time:
                        logger.warning(f"⚠️ [GenerationService] Timeout reached during pattern processing, stopping")
                        break
                    
                    # Handle different pattern types with proper error handling
                    try:
                        logger.debug(f"🔍 [GenerationService] Processing pattern {i} '{pattern_name}' with {len(match.groups())} groups: {match.groups()}")
                    
                        if i < 4:  # JSON patterns with ID+Text or Text+ID
                            q_id = match.group(1) if i < 2 else match.group(2)
                            q_text = match.group(2) if i < 2 else match.group(1)
                        elif i < 8:  # Partial JSON patterns
                            q_id = match.group(1) if i < 6 else match.group(2)
                            q_text = match.group(2) if i < 6 else match.group(1)
                        elif i < 12:  # Flexible JSON patterns
                            q_id = match.group(1) if i < 10 else match.group(2)
                            q_text = match.group(2) if i < 10 else match.group(1)
                        elif i < 14:  # Text/Question only patterns
                            q_id = None
                            q_text = match.group(1)
                        else:  # Markdown patterns
                            if i == 14:  # Markdown numbered questions
                                q_id = f"q{match.group(1)}"
                                q_text = match.group(2)
                            elif i == 15:  # Markdown numbered questions multiline
                                q_id = f"q{match.group(1)}"
                                q_text = match.group(2)
                            else:  # Markdown bullet or simple questions
                                q_id = None
                                q_text = match.group(1)
                        
                        logger.debug(f"🔍 [GenerationService] Extracted q_id='{q_id}', q_text='{q_text[:50]}...'")
                        
                    except (IndexError, AttributeError) as e:
                        logger.warning(f"⚠️ [GenerationService] Error unpacking match groups for pattern '{pattern_name}': {e}")
                        try:
                            logger.warning(f"⚠️ [GenerationService] Match groups: {match.groups()}")
                        except:
                            logger.warning(f"⚠️ [GenerationService] Match groups: Not available")
                        continue
                    except Exception as e:
                        logger.error(f"❌ [GenerationService] Unexpected error in pattern processing: {e}")
                        try:
                            logger.error(f"❌ [GenerationService] Pattern: {pattern_name}, Match: {match.groups()}")
                        except:
                            logger.error(f"❌ [GenerationService] Pattern: {pattern_name}, Match: Not available")
                        import traceback
                        logger.error(f"❌ [GenerationService] Traceback: {traceback.format_exc()}")
                        continue

                        # Clean the text - handle excessive newlines and formatting issues
                        original_text = q_text
                        # Remove escaped newlines and excessive whitespace
                        q_text = re.sub(r'\\n', ' ', q_text)
                        # Remove actual newlines and excessive whitespace
                        q_text = re.sub(r'\n+', ' ', q_text)
                        # Normalize all whitespace to single spaces
                        q_text = re.sub(r'\s+', ' ', q_text).strip()
                        # Fix spacing issues: remove spaces before punctuation
                        q_text = re.sub(r'\s+([,\.;:!?])', r'\1', q_text)
                        # Remove leading/trailing punctuation that might be artifacts
                        q_text = re.sub(r'^[^\w\s]+|[^\w\s]+$', '', q_text).strip()

                        all_matches.append({
                            "pattern": pattern_name,
                            "id": q_id,
                            "text": q_text,
                            "original_text": original_text,
                            "match_text": match.group(0)[:200]
                        })

                        # Validation checks
                        drop_reason = None
                        if not q_text:
                            drop_reason = "Empty text after cleaning"
                        elif len(q_text) <= 5:
                            drop_reason = f"Text too short ({len(q_text)} chars)"
                        elif len(q_text) > 500:
                            drop_reason = f"Text too long ({len(q_text)} chars)"
                        elif not any(char.isalpha() for char in q_text):
                            drop_reason = "No alphabetic characters"

                        if drop_reason:
                            dropped_questions.append({
                                "id": q_id,
                                "text": q_text[:100],
                                "reason": drop_reason,
                                "pattern": pattern_name
                            })
                            logger.warning(f"⚠️ [GenerationService] Dropped question '{q_id}': {drop_reason}")
                        else:
                            # Extract options from the original match text
                            try:
                                if i >= 14:  # Markdown patterns - extract options from surrounding text
                                    options = self._extract_options_from_markdown(text, match.start(), match.end())
                                else:  # JSON patterns
                                    options = self._extract_options_from_question_text(match.group(0))
                            except Exception as options_error:
                                logger.warning(f"⚠️ [GenerationService] Error extracting options: {options_error}")
                                options = []
                            
                            if options:
                                logger.debug(f"🔍 [GenerationService] Extracted {len(options)} options for question '{q_id}': {options}")
                            
                            try:
                                # Determine question type based on content and options
                                question_type = "text"
                                if options:
                                    if len(options) <= 5:
                                        question_type = "single_choice"
                                    else:
                                        question_type = "multiple_choice"
                                elif any(keyword in q_text.lower() for keyword in ["price", "amount", "cost", "number", "age", "quantity", "how much", "how many"]):
                                    question_type = "numeric_open"
                                elif any(keyword in q_text.lower() for keyword in ["rate", "score", "matrix", "scale"]):
                                    question_type = "matrix_likert"
                                
                                question = {
                                    "id": q_id or f"q{len(questions) + 1}",
                                    "text": q_text,
                                    "type": question_type,
                                    "options": options,
                                    "required": True,
                                    "category": "general"
                                }
                                questions.append(question)
                            except Exception as question_error:
                                logger.warning(f"⚠️ [GenerationService] Error creating question: {question_error}")
                                logger.warning(f"⚠️ [GenerationService] Question data: q_id='{q_id}', q_text='{q_text[:50]}...', options={len(options) if options else 0}")
                        continue

            except Exception as pattern_error:
                logger.warning(f"⚠️ [GenerationService] Error processing pattern '{pattern_name}': {pattern_error}")
                logger.warning(f"⚠️ [GenerationService] Pattern index: {i}, Pattern: {pattern}")
                import traceback
                logger.warning(f"⚠️ [GenerationService] Traceback: {traceback.format_exc()}")
                continue

        logger.debug(f"🔍 [GenerationService] Total matches found: {len(all_matches)}")
        logger.debug(f"🔍 [GenerationService] Valid questions before dedup: {len(questions)}")
        logger.debug(f"🔍 [GenerationService] Questions dropped (validation): {len(dropped_questions)}")
        
        # Debug: Show the questions we extracted
        for i, q in enumerate(questions):
            question_text = q.get('text', 'N/A')
            text_preview = question_text[:50] if question_text is not None else '<null>'
            logger.debug(f"🔍 [GenerationService] Question {i+1}: id='{q.get('id', 'N/A')}', text='{text_preview}...', options={len(q.get('options', []))}")

        # Remove duplicates based on text similarity
        unique_questions = []
        duplicate_count = 0

        try:
            logger.debug(f"🔍 [GenerationService] Starting deduplication with {len(questions)} questions")
            
            for i, q in enumerate(questions):
                try:
                    logger.debug(f"🔍 [GenerationService] Processing question {i+1}: {q.get('id', 'N/A')}")
                    is_duplicate = False
                    for j, uq in enumerate(unique_questions):
                        try:
                            if self._texts_similar(q["text"], uq["text"]):
                                is_duplicate = True
                                duplicate_count += 1
                                logger.debug(f"🔍 [GenerationService] Duplicate found: '{q['id']}' similar to '{uq['id']}'")
                                break
                        except Exception as sim_error:
                            logger.warning(f"⚠️ [GenerationService] Error in similarity check: {sim_error}")
                            logger.warning(f"⚠️ [GenerationService] Question q: {q}")
                            logger.warning(f"⚠️ [GenerationService] Question uq: {uq}")
                            continue
                            
                    if not is_duplicate:
                        unique_questions.append(q)
                        
                except Exception as q_error:
                    logger.warning(f"⚠️ [GenerationService] Error processing question {i+1}: {q_error}")
                    logger.warning(f"⚠️ [GenerationService] Question data: {q}")
                    # Continue with next question instead of failing completely
                    continue

            logger.debug(f"🔍 [GenerationService] Questions dropped (duplicates): {duplicate_count}")
            logger.debug(f"✅ [GenerationService] Final unique questions: {len(unique_questions)}")

            # Log samples of dropped questions
            if dropped_questions:
                logger.debug("❌ [GenerationService] Sample dropped questions:")
                for dropped in dropped_questions[:5]:  # Show first 5
                    logger.debug(f"❌ [GenerationService] - '{dropped['id']}': {dropped['reason']} | Text: '{dropped['text']}'")

            logger.debug("🔍 [GenerationService] =====================================")

            return unique_questions
            
        except Exception as e:
            logger.warning(f"⚠️ [GenerationService] Error in question deduplication: {e}")
            logger.warning(f"⚠️ [GenerationService] Error type: {type(e)}")
            logger.warning(f"⚠️ [GenerationService] Questions so far: {len(questions)}")
            logger.warning(f"⚠️ [GenerationService] All matches: {len(all_matches)}")
            # Return the questions we have so far instead of failing
            logger.debug(f"✅ [GenerationService] Returning {len(questions)} questions despite deduplication error")
            return questions

    def _extract_options_from_question_text(self, question_text: str) -> List[str]:
        """
        Extract options/choices from question text using regex patterns
        """
        import re
        options = []
        
        try:
            # Look for options array patterns
            options_patterns = [
                r'"options"\s*:\s*\[(.*?)\]',  # "options": ["opt1", "opt2"]
                r'"choices"\s*:\s*\[(.*?)\]',  # "choices": ["opt1", "opt2"]
                r'"answers"\s*:\s*\[(.*?)\]',  # "answers": ["opt1", "opt2"]
                r'"scale"\s*:\s*\[(.*?)\]',    # "scale": ["opt1", "opt2"]
                r'"items"\s*:\s*\[(.*?)\]',    # "items": ["opt1", "opt2"]
                r'"values"\s*:\s*\[(.*?)\]',   # "values": ["opt1", "opt2"]
            ]
            
            for pattern in options_patterns:
                match = re.search(pattern, question_text, re.DOTALL)
                if match:
                    options_text = match.group(1)
                    # Extract individual options
                    option_matches = re.findall(r'"([^"]*)"', options_text)
                    for opt in option_matches:
                        if opt.strip():
                            options.append(opt.strip())
                    break
            
            # If no options array found, look for individual option patterns
            if not options:
                # Look for patterns like "option1", "option2" or "choice1", "choice2"
                individual_patterns = [
                    r'"option\d*"\s*:\s*"([^"]*)"',
                    r'"choice\d*"\s*:\s*"([^"]*)"',
                    r'"answer\d*"\s*:\s*"([^"]*)"',
                    r'"item\d*"\s*:\s*"([^"]*)"',
                    r'"value\d*"\s*:\s*"([^"]*)"',
                ]
                
                for pattern in individual_patterns:
                    matches = re.findall(pattern, question_text)
                    for match in matches:
                        if match.strip():
                            options.append(match.strip())
            
            # Limit to reasonable number of options
            return options[:10]
            
        except Exception as e:
            logger.warning(f"⚠️ [GenerationService] Error extracting options: {e}")
            return []

    def _extract_options_from_markdown(self, text: str, question_start: int, question_end: int) -> List[str]:
        """
        Extract options from markdown format text around a question
        """
        import re
        options = []
        
        try:
            # Look for bullet points or dashes after the question
            # Find the text after the question until the next question or end
            text_after_question = text[question_end:]
            
            # Look for bullet points or dashes
            bullet_patterns = [
                r'^[-*]\s*([^?\n]+)$',  # - Option text
                r'^[-*]\s*([^?\n]+)\s*$',  # - Option text (with spaces)
            ]
            
            for pattern in bullet_patterns:
                matches = re.finditer(pattern, text_after_question, re.MULTILINE)
                for match in matches:
                    option_text = match.group(1).strip()
                    # Stop if we hit another question (starts with number or bullet)
                    if re.match(r'^\d+\)', option_text) or re.match(r'^[-*]', option_text):
                        break
                    if option_text and len(option_text) > 2:
                        options.append(option_text)
                        if len(options) >= 10:  # Limit options
                            break
                if options:
                    break
            
            # If no bullet points found, look for numbered options
            if not options:
                numbered_pattern = r'^(\d+[\.\)])\s*([^?\n]+)$'
                matches = re.finditer(numbered_pattern, text_after_question, re.MULTILINE)
                for match in matches:
                    try:
                        option_text = match.group(2).strip()
                        if option_text and len(option_text) > 2:
                            options.append(option_text)
                            if len(options) >= 10:  # Limit options
                                break
                    except (IndexError, AttributeError) as e:
                        logger.warning(f"⚠️ [GenerationService] Error extracting numbered option: {e}")
                        logger.warning(f"⚠️ [GenerationService] Match groups: {match.groups()}")
                        continue
            
            return options[:10]
            
        except Exception as e:
            logger.warning(f"⚠️ [GenerationService] Error extracting markdown options: {e}")
            return []

    def _texts_similar(self, text1: str, text2: str, threshold: float = 0.8) -> bool:
        """Check if two texts are similar"""
        if not text1 or not text2:
            return False

        # Simple similarity check
        words1 = set(text1.lower().split())
        words2 = set(text2.lower().split())

        if not words1 or not words2:
            return False

        intersection = len(words1.intersection(words2))
        union = len(words1.union(words2))

        return (intersection / union) >= threshold

    def _validate_and_fix_survey_structure(self, survey: Dict[str, Any]) -> None:
        """
        Validate and fix survey structure in place
        """
        # Ensure basic fields exist
        if not survey.get("title"):
            survey["title"] = "Generated Survey"
        if not survey.get("description"):
            survey["description"] = "AI-generated survey"

        # Handle sections/questions format
        has_sections = "sections" in survey and isinstance(survey["sections"], list)
        has_questions = "questions" in survey and isinstance(survey["questions"], list)

        if has_sections and has_questions:
            del survey["questions"]  # Prefer sections format
        elif has_questions and not has_sections:
            # Convert questions to sections format
            survey["sections"] = [{
                "id": 1,
                "title": "Survey Questions",
                "description": "All questions",
                "questions": survey["questions"]
            }]
            del survey["questions"]
        elif not has_sections:
            survey["sections"] = []

        # Consolidate sections to avoid too many single-question sections
        survey["sections"] = self._consolidate_sections(survey.get("sections", []))

        # Ensure each section has required fields
        for i, section in enumerate(survey.get("sections", [])):
            if not isinstance(section, dict):
                continue
            if "id" not in section:
                section["id"] = i + 1
            if "title" not in section:
                section["title"] = f"Section {section['id']}"
            if "description" not in section:
                section["description"] = f"Section {section['id']} questions"
            if "questions" not in section:
                section["questions"] = []

        # Add metadata if missing
        if "estimated_time" not in survey:
            survey["estimated_time"] = 5
        if "confidence_score" not in survey:
            survey["confidence_score"] = 0.8
        if "methodologies" not in survey:
            survey["methodologies"] = ["survey"]
        if "golden_examples" not in survey:
            survey["golden_examples"] = []
        if "metadata" not in survey:
            survey["metadata"] = {"target_responses": 100, "methodology": ["survey"]}

    def _consolidate_sections(self, sections: List[Dict[str, Any]]) -> List[Dict[str, Any]]:
        """
        Consolidate sections to avoid too many single-question sections
        """
        if not sections:
            return sections

        logger.debug(f"🔧 [GenerationService] Consolidating {len(sections)} sections")

        # Count questions per section
        section_questions = [(i, len(section.get("questions", []))) for i, section in enumerate(sections)]
        total_questions = sum(count for _, count in section_questions)

        logger.debug(f"🔧 [GenerationService] Total questions: {total_questions}")

        # If we have many single-question sections, consolidate them
        single_question_sections = [i for i, count in section_questions if count == 1]
        multi_question_sections = [i for i, count in section_questions if count > 1]

        logger.debug(f"🔧 [GenerationService] Single-question sections: {len(single_question_sections)}")
        logger.debug(f"🔧 [GenerationService] Multi-question sections: {len(multi_question_sections)}")

        # If we have a well-structured survey with multiple sections that each have multiple questions,
        # don't consolidate them - just return as-is
        if len(multi_question_sections) >= 3 and len(single_question_sections) <= 2:
            logger.debug(f"🔧 [GenerationService] Well-structured survey detected, keeping {len(sections)} sections as-is")
            return sections

        # Strategy: If we have more than 2 single-question sections, consolidate them
        if len(single_question_sections) > 2:
            consolidated_sections = []

            # Keep multi-question sections as-is
            for i in multi_question_sections:
                consolidated_sections.append(sections[i])

            # Group single-question sections by topic/category or combine them
            single_questions = []
            for i in single_question_sections:
                section = sections[i]
                questions = section.get("questions", [])
                for question in questions:
                    # Add section context to question if needed
                    if not question.get("category") and section.get("title"):
                        question["category"] = section["title"]
                    single_questions.append(question)

            # Create consolidated sections from single questions
            if single_questions:
                # Group by category if available, otherwise put all in one section
                categorized_questions = {}
                uncategorized_questions = []

                for question in single_questions:
                    category = question.get("category")
                    if category and category not in ["general", "Section 1", "Section 2", "Section 3"]:
                        if category not in categorized_questions:
                            categorized_questions[category] = []
                        categorized_questions[category].append(question)
                    else:
                        uncategorized_questions.append(question)

                # Create sections from categories, but be aggressive about grouping
                section_id = len(consolidated_sections) + 1

                # Collect all questions that don't have enough for their own category
                mixed_questions = []

                for category, questions in categorized_questions.items():
                    if len(questions) >= 3:  # Only create category section if 3+ questions
                        consolidated_sections.append({
                            "id": section_id,
                            "title": category,
                            "description": f"Questions about {category.lower()}",
                            "questions": questions
                        })
                        section_id += 1
                    else:
                        mixed_questions.extend(questions)

                # Add uncategorized questions to the mix
                mixed_questions.extend(uncategorized_questions)

                # Group all remaining questions into fewer sections
                if mixed_questions:
                    if len(mixed_questions) <= 4:
                        # Few questions, one section
                        consolidated_sections.append({
                            "id": section_id,
                            "title": "Additional Questions",
                            "description": "Additional survey questions",
                            "questions": mixed_questions
                        })
                    else:
                        # Many questions, split into 2 sections max
                        mid_point = len(mixed_questions) // 2
                        consolidated_sections.append({
                            "id": section_id,
                            "title": "Survey Questions - Part 1",
                            "description": "First set of survey questions",
                            "questions": mixed_questions[:mid_point]
                        })
                        consolidated_sections.append({
                            "id": section_id + 1,
                            "title": "Survey Questions - Part 2",
                            "description": "Second set of survey questions",
                            "questions": mixed_questions[mid_point:]
                        })

            logger.debug(f"🔧 [GenerationService] Consolidated to {len(consolidated_sections)} sections")
            return consolidated_sections

        else:
            # Not too many single sections, keep as-is but ensure proper numbering
            for i, section in enumerate(sections):
                section["id"] = i + 1
            logger.debug(f"🔧 [GenerationService] Keeping {len(sections)} sections as-is")
            return sections

    def _group_questions_into_sections(self, questions: List[Dict[str, Any]]) -> List[Dict[str, Any]]:
        """
        Group questions into logical sections based on content analysis
        """
        if len(questions) <= 5:
            # Few questions, put them all in one section
            return [{
                "id": 1,
                "title": "Survey Questions",
                "description": "All survey questions",
                "questions": questions
            }]

        # Group questions by category or topic keywords
        topic_groups = {
            "demographics": [],
            "experience": [],
            "satisfaction": [],
            "preferences": [],
            "feedback": [],
            "product": [],
            "concept": [],
            "general": []
        }

        # Keywords to identify question types
        topic_keywords = {
            "demographics": ["age", "gender", "location", "education", "income", "occupation", "demographic", "describes you", "best describes", "which of the following"],
            "experience": ["experience", "how long", "previous", "background", "history", "used", "past", "often have you", "how often", "frequency"],
            "satisfaction": ["satisfied", "happy", "pleased", "rating", "rate", "score", "scale", "satisfaction", "satisfied with", "how satisfied"],
            "preferences": ["prefer", "favorite", "choose", "select", "like", "want", "desire", "preference", "would you prefer", "which would you choose"],
            "feedback": ["improve", "suggest", "feedback", "recommend", "opinion", "thoughts", "comment", "suggestions", "recommendations"],
            "product": ["product", "camera", "device", "feature", "functionality", "capability", "performance", "quality", "design"],
            "concept": ["concept", "introduction", "new", "innovation", "review", "description", "presentation", "show", "demonstrate"]
        }

        for question in questions:
            question_text = question.get("text", "").lower()
            assigned = False

            for topic, keywords in topic_keywords.items():
                if any(keyword in question_text for keyword in keywords):
                    topic_groups[topic].append(question)
                    assigned = True
                    break

            if not assigned:
                topic_groups["general"].append(question)

        # Create sections from groups
        sections = []
        section_id = 1

        # Debug: Log the topic_groups structure
        logger.debug(f"🔍 [GenerationService] Topic groups structure: {topic_groups}")
        logger.debug(f"🔍 [GenerationService] Topic groups type: {type(topic_groups)}")
        logger.debug(f"🔍 [GenerationService] Topic groups keys: {list(topic_groups.keys())}")
        
        for topic, group_questions in topic_groups.items():
            logger.debug(f"🔍 [GenerationService] Topic '{topic}': {type(group_questions)} with {len(group_questions) if isinstance(group_questions, list) else 'N/A'} items")

        title_map = {
            "demographics": "Demographics & Screening",
            "experience": "Background & Experience",
            "satisfaction": "Satisfaction & Rating",
            "preferences": "Preferences & Choices",
            "feedback": "Feedback & Suggestions",
            "product": "Product Features & Capabilities",
            "concept": "Product Introduction & Concepts",
            "general": "General Questions"
        }

        # Create sections for groups with questions
        for topic, group_questions in topic_groups.items():
            # Ensure group_questions is a list
            if not isinstance(group_questions, list):
                logger.warning(f"⚠️ [GenerationService] Invalid group_questions type for topic '{topic}': {type(group_questions)}")
                continue
                
            if len(group_questions) >= 1:  # Create section for any group with questions
                sections.append({
                    "id": section_id,
                    "title": title_map[topic],
                    "description": f"{title_map[topic].lower()} questions",
                    "questions": group_questions
                })
                section_id += 1

        # If no sections were created (shouldn't happen with new logic), fallback to single section
        if len(sections) == 0:
            sections.append({
                "id": 1,
                "title": "Survey Questions",
                "description": "All survey questions",
                "questions": questions
            })

        logger.debug(f"🔧 [GenerationService] Grouped {len(questions)} questions into {len(sections)} logical sections")

        # Log section breakdown
        for section in sections:
            logger.debug(f"🔧 [GenerationService] - {section['title']}: {len(section['questions'])} questions")

        return sections

    def _repair_corrupted_format(self, raw_text: str) -> Optional[Dict[str, Any]]:
        """
        Special repair method for the corrupted format where every character is separated by newlines.
        This handles the specific case we're seeing in production.
        """
        logger.debug("🔧 [GenerationService] Starting corrupted format repair...")
        
        try:
            import re
            
            # Step 1: Handle extreme corruption where every character is on a new line
            # First, try to identify if this is the extreme case
            if raw_text.count('\n') > len(raw_text) * 0.1:  # More than 10% newlines
                logger.debug("🔧 [GenerationService] Detected extreme corruption - every character on new line")
                # For extreme corruption, we need to extract content and reconstruct
                return self._extract_content_from_corrupted_json(raw_text)
            else:
                # Normal case - just remove extra whitespace
                cleaned = re.sub(r'\s+', ' ', raw_text)
            
            # Step 2: Fix the specific corruption pattern where quotes are separated
            # Pattern: "word" -> "word" (remove extra quotes)
            cleaned = re.sub(r'"([^"]*)"([^":,}\]]*)"([^":,}\]]*)"', r'"\1\2\3"', cleaned)
            
            # Step 3: Fix missing commas between objects
            cleaned = re.sub(r'}\s*{', '}, {', cleaned)
            cleaned = re.sub(r']\s*\[', '], [', cleaned)
            cleaned = re.sub(r'}\s*\[', '}, [', cleaned)
            cleaned = re.sub(r']\s*{', '], {', cleaned)
            
            # Step 4: Remove trailing commas
            cleaned = re.sub(r',\s*}', '}', cleaned)
            cleaned = re.sub(r',\s*]', ']', cleaned)
            
            # Step 5: Try to parse the cleaned JSON
            result = json.loads(cleaned)
            logger.debug(f"✅ [GenerationService] Corrupted format repair successful!")
            return result
            
        except Exception as e:
            logger.warning(f"⚠️ [GenerationService] Corrupted format repair failed: {e}")
            return None

    def _extract_content_from_corrupted_json(self, raw_text: str) -> Optional[Dict[str, Any]]:
        """
        Extract content from severely corrupted JSON where every character is on a new line.
        This method reconstructs a valid survey by extracting key information.
        """
        logger.debug("🔧 [GenerationService] Extracting content from corrupted JSON...")
        
        try:
            import re
            
            # First, normalize the text by removing excessive newlines but preserving spaces
            # Replace multiple whitespace with single spaces, but be more careful about quotes
            normalized = re.sub(r'\s+', ' ', raw_text)
            
            # Now extract key information using regex patterns that account for spaces around quotes
            title_match = re.search(r'\"\s*title\s*\"\s*:\s*\"\s*([^\"]*?)\s*\"', normalized)
            description_match = re.search(r'\"\s*description\s*\"\s*:\s*\"\s*([^\"]*?)\s*\"', normalized)
            
            # Extract sections information
            sections_match = re.search(r'\"\s*sections\s*\"\s*:\s*\[\s*(.*?)\s*\]', normalized, re.DOTALL)
            
            # Extract metadata
            estimated_time_match = re.search(r'\"\s*estimated_time\s*\"\s*:\s*(\d+)', normalized)
            target_responses_match = re.search(r'\"\s*target_responses\s*\"\s*:\s*(\d+)', normalized)
            
            # Clean up extracted text by removing extra spaces
            def clean_text(text):
                if not text:
                    return text
                # Remove extra spaces but preserve single spaces
                cleaned = re.sub(r'\s+', ' ', text.strip())
                # Fix specific corruption patterns - only remove spaces that are clearly from corruption
                # Remove spaces around punctuation that should be attached
                cleaned = re.sub(r'([a-zA-Z])\s+([&])', r'\1\2', cleaned)  # Remove spaces before &
                cleaned = re.sub(r'([&])\s+([a-zA-Z])', r'\1\2', cleaned)  # Remove spaces after &
                cleaned = re.sub(r'([a-zA-Z])\s+([(])', r'\1\2', cleaned)  # Remove spaces before (
                cleaned = re.sub(r'([)])\s+([a-zA-Z])', r'\1\2', cleaned)  # Remove spaces after )
                # Fix specific patterns from the corruption
                cleaned = re.sub(r'([a-zA-Z])\s+([-])', r'\1\2', cleaned)  # Remove spaces before -
                cleaned = re.sub(r'([-])\s+([a-zA-Z])', r'\1\2', cleaned)  # Remove spaces after -
                # Fix specific corruption patterns we see in the data
                cleaned = re.sub(r'Me\s+vo', 'Mevo', cleaned)  # Fix "Me vo" -> "Mevo"
                cleaned = re.sub(r'Str\s+atos', 'Stratos', cleaned)  # Fix "Str atos" -> "Stratos"
                cleaned = re.sub(r'Tech\s+ies', 'Techies', cleaned)  # Fix "Tech ies" -> "Techies"
                cleaned = re.sub(r'Expression\s+ists', 'Expressionists', cleaned)  # Fix "Expression ists" -> "Expressionists"
                cleaned = re.sub(r'Elastic\s+ity', 'Elasticity', cleaned)  # Fix "Elastic ity" -> "Elasticity"
                cleaned = re.sub(r'Strateg\s+ic', 'Strategic', cleaned)  # Fix "Strateg ic" -> "Strategic"
                cleaned = re.sub(r'Target\s+s', 'Targets', cleaned)  # Fix "Target s" -> "Targets"
                cleaned = re.sub(r'method\s+s', 'methods', cleaned)  # Fix "method s" -> "methods"
                return cleaned
            
            # Build a basic survey structure
            survey = {
                "title": clean_text(title_match.group(1)) if title_match else "Survey",
                "description": clean_text(description_match.group(1)) if description_match else "Survey description",
                "sections": [],
                "estimated_time": int(estimated_time_match.group(1)) if estimated_time_match else 10,
                "confidence_score": 0.8,
                "methodologies": ["quantitative"],
                "golden_examples": [],
                "metadata": {
                    "estimated_time": int(estimated_time_match.group(1)) if estimated_time_match else 10,
                    "target_responses": int(target_responses_match.group(1)) if target_responses_match else 100,
                    "methodology_tags": ["survey"],
                    "sections_count": 1
                }
            }
            
            # Try to extract sections if possible
            if sections_match:
                sections_text = sections_match.group(1)
                # Look for section titles
                section_titles = re.findall(r'\"\s*title\s*\"\s*:\s*\"\s*([^\"]*?)\s*\"', sections_text)
                for i, title in enumerate(section_titles[:3]):  # Limit to 3 sections
                    section = {
                        "id": i + 1,
                        "title": clean_text(title),
                        "description": f"Section {i + 1} description",
                        "questions": []
                    }
                    survey["sections"].append(section)
            
            # If no sections found, create a default one
            if not survey["sections"]:
                survey["sections"] = [{
                    "id": 1,
                    "title": "Main Questions",
                    "description": "Survey questions",
                    "questions": []
                }]
            
            logger.debug(f"✅ [GenerationService] Content extraction successful! Found {len(survey['sections'])} sections")
            return survey
            
        except Exception as e:
            logger.warning(f"⚠️ [GenerationService] Content extraction failed: {e}")
            return None


    # ============================================================================
    # STREAMING GENERATION METHODS (OPTIONAL - DISABLED BY DEFAULT)
    # ============================================================================

    async def _generate_survey_with_streaming(self, prompt: str, system_prompt: Optional[str] = None) -> Dict[str, Any]:
        """
        Generate survey using reliable sync mode (streaming disabled by default)
        """
        try:
            logger.debug(f"🚀 [GenerationService] Starting sync survey generation")
            start_time = time.time()

            # Check if streaming is explicitly enabled via environment variable
            # Set ENABLE_STREAMING_GENERATION=true to enable streaming (not recommended)
            enable_streaming = os.getenv('ENABLE_STREAMING_GENERATION', 'false').lower() == 'true'
            
            if enable_streaming:
                logger.debug(f"🔄 [GenerationService] Streaming mode enabled via environment variable")
                # Send initial progress update
                if self.ws_client and self.workflow_id:
                    progress_tracker = get_progress_tracker(self.workflow_id)
                    progress_data = progress_tracker.get_progress_data("llm_processing")
                    await self.ws_client.send_progress_update(self.workflow_id, progress_data)

                # Try streaming first, fallback to sync if it fails
                try:
                    return await self._stream_with_replicate(prompt, start_time)
                except Exception as streaming_error:
                    logger.warning(f"⚠️ [GenerationService] Streaming failed: {streaming_error}")
                    logger.debug(f"🔄 [GenerationService] Falling back to sync mode")
                    return await self._generate_with_sync_fallback(prompt)
            else:
                # Use reliable sync mode by default
                logger.debug(f"🔄 [GenerationService] Using reliable sync mode (streaming disabled)")
                return await self._generate_with_sync_fallback(prompt)

        except Exception as e:
            logger.error(f"❌ [GenerationService] Generation failed: {str(e)}")
            # Final fallback to original sync method
            return await self._generate_with_sync_fallback(prompt)

    async def _stream_with_replicate(self, prompt: str, start_time: float) -> Dict[str, Any]:
        """Stream content from Replicate with real-time analysis"""

        # Send initial generating_questions progress
        if self.ws_client and self.workflow_id:
            progress_tracker = get_progress_tracker(self.workflow_id)
            progress_data = progress_tracker.get_progress_data("generating_questions")
            await self.ws_client.send_progress_update(self.workflow_id, progress_data)

        # Create streaming prediction
        prediction = await self.replicate_client.predictions.async_create(
            model=self.model,
            input={
                "prompt": prompt,
                "temperature": 0.7,
                "max_tokens": 8000,
                "top_p": 0.9
            },
            stream=True
        )

        logger.debug(f"📡 [GenerationService] Streaming prediction created: {prediction.id}")

        # Collect streamed content
        accumulated_content = ""
        last_analysis_time = start_time
        event_count = 0
        output_events = 0

        try:
            # Stream the response (Replicate returns a sync generator; iterate synchronously)
            for event in prediction.stream():
                event_count += 1
                
                # Enhanced event type detection with better logging
                event_type = getattr(event, "event", None) or getattr(event, "type", None)
                event_data = getattr(event, "data", "")
                
                # Log event details for debugging
                logger.debug(f"🛈 [GenerationService] Event {event_count}: type='{event_type}', data_length={len(str(event_data))}")
                
                # Handle different event types more robustly
                if event_type == 'output' or event_type == 'data' or (not event_type and event_data):
                    output_events += 1
                    # Add new content
                    new_content = str(event_data)
                    accumulated_content += new_content
                    
                    logger.debug(f"📝 [GenerationService] Output event {output_events}: added {len(new_content)} chars, total: {len(accumulated_content)}")

                    current_time = time.time()
                    elapsed_time = current_time - start_time

                    # Analyze every 2-3 seconds or when significant content is added
                    if (current_time - last_analysis_time >= 2.5 or
                        len(new_content) > 100 or
                        '"text"' in new_content):

                        await self._analyze_streaming_content(accumulated_content, elapsed_time)
                        last_analysis_time = current_time

                elif event_type == 'error':
                    logger.error(f"❌ [GenerationService] Streaming error: {event_data}")
                    raise Exception(f"Streaming error: {event_data}")
                elif event_type == 'done' or event_type == 'completed':
                    logger.debug(f"✅ [GenerationService] Streaming completed after {event_count} events, {output_events} output events")
                    break
                else:
                    # Non-output events (e.g., logs) can be safely ignored or logged at debug level
                    logger.debug(f"🛈 [GenerationService] Non-output event: {event_type}")

            # Check if we actually collected any content
            if not accumulated_content.strip():
                logger.warning(f"⚠️ [GenerationService] No content collected from streaming after {event_count} events")
                logger.warning(f"⚠️ [GenerationService] Output events received: {output_events}")
                
                # If no content was collected, this is likely a streaming API issue
                # Fall back to async polling method
                logger.debug(f"🔄 [GenerationService] Falling back to async polling due to empty content")
                raise Exception("STREAMING_NO_CONTENT")

        except Exception as e:
            if "STREAMING_NO_CONTENT" in str(e):
                # Re-raise to trigger fallback
                raise e
            else:
                logger.error(f"❌ [GenerationService] Streaming failed: {str(e)}")
                raise e

        # Final analysis
        total_time = time.time() - start_time
        await self._analyze_streaming_content(accumulated_content, total_time)

        # Validate that we have meaningful content
        if not accumulated_content.strip() or len(accumulated_content.strip()) < 50:
            logger.error(f"❌ [GenerationService] Insufficient content collected: {len(accumulated_content)} chars")
            raise Exception("STREAMING_INSUFFICIENT_CONTENT")

        # Parse and return the result
        survey_data = self._extract_survey_json(accumulated_content)

        return {
            "survey": survey_data,
            "generation_metadata": {
                "model": self.model,
                "response_time_ms": int(total_time * 1000),
                "streaming_enabled": True,
                "content_length": len(accumulated_content),
                "event_count": event_count,
                "output_events": output_events,
                "raw_response": accumulated_content
            }
        }

    async def _generate_with_async_polling(self, prompt: str, start_time: float) -> Dict[str, Any]:
        """Generate using async polling with progress updates"""

        # Send initial generating_questions progress
        if self.ws_client and self.workflow_id:
            progress_tracker = get_progress_tracker(self.workflow_id)
            progress_data = progress_tracker.get_progress_data("generating_questions")
            await self.ws_client.send_progress_update(self.workflow_id, progress_data)

        # Create prediction without streaming
        prediction = await self.replicate_client.predictions.async_create(
            model=self.model,
            input={
                "prompt": prompt,
                "temperature": 0.7,
                "max_tokens": 8000,
                "top_p": 0.9
            }
        )

        logger.debug(f"📡 [GenerationService] Async prediction created: {prediction.id}")

        # Poll with progress updates
        while prediction.status not in ["succeeded", "failed", "canceled"]:
            await asyncio.sleep(2)  # Poll every 2 seconds
            await prediction.async_reload()

            if self.ws_client and self.workflow_id:
                progress_tracker = get_progress_tracker(self.workflow_id)
                progress_data = progress_tracker.get_progress_data("llm_processing", "async_polling")
                progress_data["message"] = f"AI generating survey... {time.time() - start_time:.0f}s elapsed"
                await self.ws_client.send_progress_update(self.workflow_id, progress_data)

        if prediction.status == "failed":
            raise Exception(f"Prediction failed: {prediction.error}")

        # Get final result
        if isinstance(prediction.output, list):
            output_text = "\n".join(str(item) for item in prediction.output)
        else:
            output_text = str(prediction.output)

        survey_data = self._extract_survey_json(output_text)

        total_time = time.time() - start_time
        return {
            "survey": survey_data,
            "generation_metadata": {
                "model": self.model,
                "response_time_ms": int(total_time * 1000),
                "streaming_enabled": False,
                "async_polling": True,
                "raw_response": output_text
            }
        }

    async def _generate_with_sync_fallback(self, prompt: str) -> Dict[str, Any]:
        """Reliable sync method for survey generation"""
        logger.debug("🔄 [GenerationService] Using reliable sync generation method")

        # Send initial generating_questions progress
        if self.ws_client and self.workflow_id:
            progress_tracker = get_progress_tracker(self.workflow_id)
            progress_data = progress_tracker.get_progress_data("generating_questions")
            await self.ws_client.send_progress_update(self.workflow_id, progress_data)

        start_time = time.time()
        
        # Send progress update for LLM processing
        if self.ws_client and self.workflow_id:
            progress_tracker = get_progress_tracker(self.workflow_id)
            progress_data = progress_tracker.get_progress_data("llm_processing")
            await self.ws_client.send_progress_update(self.workflow_id, progress_data)

        output = await self.replicate_client.async_run(
            self.model,
            input={
                "prompt": prompt,
                "temperature": 0.7,
                "max_tokens": 8000,
                "top_p": 0.9
            }
        )

        if isinstance(output, list):
            output_text = "\n".join(str(item) for item in output)
        else:
            output_text = str(output)

        # Send progress update for parsing
        if self.ws_client and self.workflow_id:
            progress_tracker = get_progress_tracker(self.workflow_id)
            progress_data = progress_tracker.get_progress_data("parsing_output")
            await self.ws_client.send_progress_update(self.workflow_id, progress_data)

        survey_data = self._extract_survey_json(output_text)

        return {
            "survey": survey_data,
            "generation_metadata": {
                "model": self.model,
                "response_time_ms": int((time.time() - start_time) * 1000),
                "streaming_enabled": False,
                "sync_mode": True,
                "raw_response": output_text,
                "content_length": len(output_text)
            }
        }

    # ============================================================================
    # STREAMING ANALYSIS METHODS
    # ============================================================================

    async def _analyze_streaming_content(self, partial_content: str, elapsed_time: float = 0) -> None:
        """
        Analyze partial JSON content and send meaningful progress updates
        """
        try:
            # Extract meaningful data from partial content
            questions = self._extract_questions_from_partial(partial_content)
            sections = self._extract_sections_from_partial(partial_content)
            title = self._extract_title_from_partial(partial_content)

            # Determine current activity
            activity = self._determine_current_activity(partial_content, len(questions), len(sections), elapsed_time)

            # Calculate estimated progress
            estimated_progress = self._calculate_streaming_progress(len(questions), len(sections), elapsed_time)

            # Send detailed WebSocket update
            if self.ws_client and self.workflow_id:
                progress_tracker = get_progress_tracker(self.workflow_id)
                progress_data = progress_tracker.get_progress_data("llm_processing", "streaming")
                await self.ws_client.send_progress_update(self.workflow_id, {
                    "type": "llm_content_update",
                    "step": "llm_processing",
                    "percent": progress_data["percent"],
                    "data": {
                        "questionCount": len(questions),
                        "sectionCount": len(sections),
                        "currentActivity": activity,
                        "latestQuestions": [
                            {
                                "text": q.get("text", ""),
                                "type": q.get("type", "text"),
                                "hasOptions": len(q.get("options", [])) > 0
                            } for q in questions[-3:]  # Last 3 questions
                        ],
                        "currentSections": [
                            {
                                "title": s.get("title", ""),
                                "questionCount": len(s.get("questions", []))
                            } for s in sections
                        ],
                        "surveyTitle": title,
                        "estimatedProgress": estimated_progress,
                        "elapsedTime": elapsed_time
                    },
                    "message": f"Generated {len(questions)} questions across {len(sections)} sections"
                })
                logger.debug(f"📊 [GenerationService] Streaming update sent: {len(questions)} questions, {len(sections)} sections")

        except Exception as e:
            logger.warning(f"⚠️ [GenerationService] Failed to analyze streaming content: {str(e)}")

    def _extract_questions_from_partial(self, partial_content: str) -> List[Dict[str, Any]]:
        """Extract question objects from partial JSON content"""
        questions = []

        try:
            # Look for complete question objects
            question_pattern = r'\{\s*"id"\s*:\s*"[^"]*"\s*,\s*"text"\s*:\s*"([^"]+)"\s*,\s*"type"\s*:\s*"([^"]*)"[^}]*\}'
            matches = re.finditer(question_pattern, partial_content, re.DOTALL)

            for match in matches:
                question_text = match.group(1)
                question_type = match.group(2)

                # Extract options if present
                question_obj = {
                    "text": question_text,
                    "type": question_type,
                    "options": []
                }

                # Look for options array near this question
                options_pattern = r'"options"\s*:\s*\[([^\]]*)\]'
                options_match = re.search(options_pattern, match.group(0))
                if options_match:
                    options_content = options_match.group(1)
                    options = re.findall(r'"([^"]*)"', options_content)
                    question_obj["options"] = options

                questions.append(question_obj)

        except Exception as e:
            logger.debug(f"Question extraction error: {e}")

        return questions

    def _extract_sections_from_partial(self, partial_content: str) -> List[Dict[str, Any]]:
        """Extract section objects from partial JSON content"""
        sections = []

        try:
            # Look for section objects with title and questions
            section_pattern = r'\{\s*"id"\s*:\s*[^,]*,\s*"title"\s*:\s*"([^"]+)"[^}]*"questions"\s*:\s*\[([^\]]*)\]'
            matches = re.finditer(section_pattern, partial_content, re.DOTALL)

            for match in matches:
                section_title = match.group(1)
                questions_content = match.group(2)

                # Count questions in this section
                question_count = len(re.findall(r'\{[^}]*"text"[^}]*\}', questions_content))

                sections.append({
                    "title": section_title,
                    "questions": [],  # Don't need full questions, just metadata
                    "questionCount": question_count
                })

        except Exception as e:
            logger.debug(f"Section extraction error: {e}")

        return sections

    def _extract_title_from_partial(self, partial_content: str) -> Optional[str]:
        """Extract survey title from partial JSON content"""
        try:
            title_match = re.search(r'"title"\s*:\s*"([^"]+)"', partial_content)
            return title_match.group(1) if title_match else None
        except Exception:
            return None

    def _determine_current_activity(self, content: str, question_count: int, section_count: int, elapsed_time: float) -> str:
        """Determine what the AI is currently working on based on content analysis"""

        # Check recent content (last 500 chars) for activity clues
        recent_content = content[-500:] if len(content) > 500 else content

        # Activity determination logic
        if elapsed_time < 5:
            return "Initializing survey generation..."
        elif '"title"' in content and '"description"' in content and question_count == 0:
            return "Creating survey title and description..."
        elif section_count == 0 and question_count == 0:
            return "Structuring survey framework..."
        elif section_count == 1 and question_count < 3:
            return "Generating opening questions..."
        elif '"options"' in recent_content:
            return "Adding multiple choice options..."
        elif question_count < 8:
            return f"Developing questions for section {section_count}..."
        elif '"type"' in recent_content:
            return "Configuring question types and validation..."
        elif question_count >= 8:
            return "Finalizing survey structure and metadata..."
        else:
            return f"Building comprehensive survey content..."

    def _calculate_streaming_progress(self, question_count: int, section_count: int, elapsed_time: float) -> float:
        """Calculate estimated progress within the LLM processing range using progress tracker"""

        # Import progress tracker
        from .progress_tracker import get_progress_tracker
        tracker = get_progress_tracker(self.workflow_id or "generation")

        # Get the LLM processing range from progress tracker
        llm_range = tracker.PROGRESS_RANGES.get("llm_processing", (35, 60))
        min_progress, max_progress = llm_range
        range_size = max_progress - min_progress

        # Calculate progress within the LLM processing range based on content
        content_factor = 0

        # Question count contribution (0-60% of range)
        if question_count > 0:
            # Assume target of ~15 questions for full survey
            question_factor = min(0.6, question_count / 15.0)
            content_factor += question_factor * 0.6

        # Section count contribution (0-20% of range)
        if section_count > 0:
            # Assume target of ~3-4 sections
            section_factor = min(0.2, section_count / 4.0)
            content_factor += section_factor * 0.2

        # Time-based progress (0-20% of range)
        # Assume typical generation takes 30-60 seconds
        time_factor = min(0.2, elapsed_time / 45.0)
        content_factor += time_factor * 0.2

        # Calculate final progress within the LLM processing range
        progress_within_range = min(1.0, content_factor)
        final_progress = min_progress + (progress_within_range * range_size)

        return min(max_progress, final_progress)<|MERGE_RESOLUTION|>--- conflicted
+++ resolved
@@ -250,20 +250,6 @@
                         prompt, system_prompt
                     )
 
-<<<<<<< HEAD
-                    response_time_ms = generation_result["generation_metadata"][
-                        "response_time_ms"
-                    ]
-                    survey_data = generation_result["survey"]
-                    output_text = json.dumps(survey_data, indent=2)
-                    raw_response = generation_result["generation_metadata"].get(
-                        "raw_response", ""
-                    )
-
-                    if raw_response:
-                        audit_context.set_raw_response(raw_response)
-
-=======
                     # Extract metadata for audit context
                     response_time_ms = generation_result["generation_metadata"]["response_time_ms"]
                     raw_response = generation_result["generation_metadata"].get("raw_response", "")
@@ -278,7 +264,6 @@
                     survey_data = generation_result["survey"]
                     output_text = json.dumps(survey_data, indent=2)
                     
->>>>>>> bc29e442
                     audit_context.set_output(
                         output_content=output_text,
                         input_tokens=len(prompt.split()) if prompt else 0,
@@ -417,24 +402,12 @@
                 try:
                     generation_result = await self._generate_survey_with_streaming(prompt)
 
-<<<<<<< HEAD
-                    response_time_ms = generation_result["generation_metadata"][
-                        "response_time_ms"
-                    ]
-                    survey_data = generation_result["survey"]
-                    output_content = json.dumps(survey_data, indent=2)
-                    raw_response = generation_result["generation_metadata"].get(
-                        "raw_response", ""
-                    )
-
-=======
                     # Extract metadata for audit context
                     response_time_ms = generation_result["generation_metadata"]["response_time_ms"]
                     raw_response = generation_result["generation_metadata"].get("raw_response", "")
 
                     # Set raw response FIRST, before attempting to parse JSON
                     # This ensures raw response is captured even if JSON parsing fails
->>>>>>> bc29e442
                     if raw_response:
                         audit_context.set_raw_response(raw_response)
                         logger.info(f"🔍 [GenerationService] Raw response stored in audit context (length: {len(raw_response)})")
